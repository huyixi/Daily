--- conflicted
+++ resolved
@@ -4,8 +4,6 @@
 draft: false
 ---
 
-<<<<<<< HEAD
-=======
 ## Portfolio Inspiration Site
 
 - Pafolios: https://www.Pafolios.com
@@ -14,8 +12,6 @@
 - Portfolio Project: https://portfolioproject.io
 - One Page Love: https://onepagelove.com
 
-
-
 - **Anton Stallbörger**
   Software Designer
 
@@ -23,16 +19,11 @@
 
   Besides my main projects, I explore different areas of interest in my free time. This is the best way to discover useful solutions, train my eyes for details, and develop more specific insights in certain topics
 
->>>>>>> 6d05f6a6
-14:00 午睡
-
 14:44
 
-<<<<<<< HEAD
 - 窄距深蹲 30 2
 - 窄距俯卧撑 20 2
-- 短桥 20 2 
-=======
+- 短桥 20 2
 - 窄距俯卧撑 20 2
 - 窄距深蹲 30 2
 - 短桥 20 2
@@ -74,9 +65,6 @@
 
 直桥相对来说还是比较轻松的，就是做多了小腿有点酸痛。
 
-
-
 ## 计算机的存储系统
 
-对于需要快速通过考试的时候，直接刷题比看书更有效率。但是阉割了自我探索，与对整个系统的更好的理解。
->>>>>>> 6d05f6a6
+对于需要快速通过考试的时候，直接刷题比看书更有效率。但是阉割了自我探索，与对整个系统的更好的理解。