---
title: 2025-10-10
date: 2025-10-10T01:49:51+08:00
draft: false
---
## 语音转文字 Prompt
- 去掉无意义的语气词与末尾句号
- 转录模型缺陷：一般不会少字缺字，而是识别错字（同音不同字）
- 考虑模型的缺陷，最大可能地基于用户意图，“一般人”的理性思维，来修正转录错误
- 考虑用户的意图，保持原句句式
- 文本流畅度、合理性 > 保持原句
- 粗俗的內容請按照原有的表達，不作任何修改
- 根据上下文校对所有错别字。
- 删除所有无意义的语气词、口头禅、填充词 (如：嗯、啊、就是、然后、这个、那个…)。
- 重新添加标点符号，让语句看起来美观。
- 绝对禁止任何解释、说明、或多余的文字。直接返回修改后的文本。

<<<<<<< HEAD
## 工程师工具

- 无痕AI — AI 视频去水印
  - https://www.wuhenai.com/
  - 功能：快速去除视频中的水印文字、LOGO 和字幕。  
  - 特性：  
    - 在线操作，无需安装软件。  
    - AI 模型自动识别并精确消除水印。  
    - 保持原视频画质，处理速度快。  

- Website Headlines — 网站标题灵感收集*
  - https://websiteheadlines.com/
  - 功能：提供网站标题灵感库，汇集高转化率文案。  
  - 特性：  
    - 收录 SaaS、B2B、DTC 品牌真实案例。  
    - 每个标题配有网站截图，方便参考。  
    - 分类清晰，可按品牌或行业浏览。  

- LOADMORE — 手机版网站灵感收集
  
  - https://loadmo.re/
  
  - 功能：展示优秀的手机端网页设计案例。  
  - 特性：  
    - 专注移动端网页与交互设计。  
    - 收录创新布局与视觉设计方案。  
    - 鼓励设计师采用「移动优先」思维。 

## 网站设计
![Radical PR](https://raw.githubusercontent.com/huyixi/Pics/main/uPic/Radical%20PR_20251010.png)
![Radical-PR-desktop](https://raw.githubusercontent.com/huyixi/Pics/main/uPic/Radical-PR-desktop_20251010.png)
=======
## 工具推荐

- [Proxifly](https://github.com/proxifly/free-proxy-list) 
  - 每 5 分钟自动更新并验证免费代理列表的有效性
  - 目前有 60 个国家的 806 个可用代理，支持 HTTP、HTTPS、SOCKS4、SOCKS5 等多种协议，还按协议类型和国家地区进行了详细分类。
  - 除此之外，还做了去重处理，避免重复代理影响到使用体验，并提供 JSON、TXT、CSV 三种格式文件下载。
>>>>>>> 57129e02
<|MERGE_RESOLUTION|>--- conflicted
+++ resolved
@@ -15,43 +15,40 @@
 - 重新添加标点符号，让语句看起来美观。
 - 绝对禁止任何解释、说明、或多余的文字。直接返回修改后的文本。
 
-<<<<<<< HEAD
 ## 工程师工具
+
+- Proxifly
+  - https://github.com/proxifly/free-proxy-list
+  - 每 5 分钟自动更新并验证免费代理列表的有效性
+  - 目前有 60 个国家的 806 个可用代理，支持 HTTP、HTTPS、SOCKS4、SOCKS5 等多种协议，还按协议类型和国家地区进行了详细分类。
+  - 除此之外，还做了去重处理，避免重复代理影响到使用体验，并提供 JSON、TXT、CSV 三种格式文件下载。
 
 - 无痕AI — AI 视频去水印
   - https://www.wuhenai.com/
-  - 功能：快速去除视频中的水印文字、LOGO 和字幕。  
-  - 特性：  
-    - 在线操作，无需安装软件。  
-    - AI 模型自动识别并精确消除水印。  
-    - 保持原视频画质，处理速度快。  
+  - 功能：快速去除视频中的水印文字、LOGO 和字幕。
+  - 特性：
+    - 在线操作，无需安装软件。
+    - AI 模型自动识别并精确消除水印。
+    - 保持原视频画质，处理速度快。
 
 - Website Headlines — 网站标题灵感收集*
   - https://websiteheadlines.com/
-  - 功能：提供网站标题灵感库，汇集高转化率文案。  
-  - 特性：  
-    - 收录 SaaS、B2B、DTC 品牌真实案例。  
-    - 每个标题配有网站截图，方便参考。  
-    - 分类清晰，可按品牌或行业浏览。  
+  - 功能：提供网站标题灵感库，汇集高转化率文案。
+  - 特性：
+    - 收录 SaaS、B2B、DTC 品牌真实案例。
+    - 每个标题配有网站截图，方便参考。
+    - 分类清晰，可按品牌或行业浏览。
 
 - LOADMORE — 手机版网站灵感收集
-  
+
   - https://loadmo.re/
-  
-  - 功能：展示优秀的手机端网页设计案例。  
-  - 特性：  
-    - 专注移动端网页与交互设计。  
-    - 收录创新布局与视觉设计方案。  
-    - 鼓励设计师采用「移动优先」思维。 
+
+  - 功能：展示优秀的手机端网页设计案例。
+  - 特性：
+    - 专注移动端网页与交互设计。
+    - 收录创新布局与视觉设计方案。
+    - 鼓励设计师采用「移动优先」思维。
 
 ## 网站设计
 ![Radical PR](https://raw.githubusercontent.com/huyixi/Pics/main/uPic/Radical%20PR_20251010.png)
-![Radical-PR-desktop](https://raw.githubusercontent.com/huyixi/Pics/main/uPic/Radical-PR-desktop_20251010.png)
-=======
-## 工具推荐
-
-- [Proxifly](https://github.com/proxifly/free-proxy-list) 
-  - 每 5 分钟自动更新并验证免费代理列表的有效性
-  - 目前有 60 个国家的 806 个可用代理，支持 HTTP、HTTPS、SOCKS4、SOCKS5 等多种协议，还按协议类型和国家地区进行了详细分类。
-  - 除此之外，还做了去重处理，避免重复代理影响到使用体验，并提供 JSON、TXT、CSV 三种格式文件下载。
->>>>>>> 57129e02
+![Radical-PR-desktop](https://raw.githubusercontent.com/huyixi/Pics/main/uPic/Radical-PR-desktop_20251010.png)